// Licensed to the Apache Software Foundation (ASF) under one
// or more contributor license agreements.  See the NOTICE file
// distributed with this work for additional information
// regarding copyright ownership.  The ASF licenses this file
// to you under the Apache License, Version 2.0 (the
// "License"); you may not use this file except in compliance
// with the License.  You may obtain a copy of the License at
//
//   http://www.apache.org/licenses/LICENSE-2.0
//
// Unless required by applicable law or agreed to in writing,
// software distributed under the License is distributed on an
// "AS IS" BASIS, WITHOUT WARRANTIES OR CONDITIONS OF ANY
// KIND, either express or implied.  See the License for the
// specific language governing permissions and limitations
// under the License.

//! DataFusion data sources: [`TableProvider`] and [`ListingTable`]
//!
//! [`ListingTable`]: crate::datasource::listing::ListingTable

pub mod dynamic_file;
pub mod empty;
pub mod file_format;
pub mod listing;
pub mod listing_table_factory;
pub mod memory;
pub mod physical_plan;
pub mod provider;
mod statistics;
<<<<<<< HEAD
pub mod stream;
pub mod view;

pub use datafusion_datasource::nested_schema_adapter;
pub use datafusion_datasource::schema_adapter;
pub use datafusion_datasource::source;
=======
mod view_test;
>>>>>>> 908ca0e6

// backwards compatibility
pub use self::default_table_source::{
    provider_as_source, source_as_provider, DefaultTableSource,
};
pub use self::memory::MemTable;
pub use self::view::ViewTable;
pub use crate::catalog::TableProvider;
pub use crate::logical_expr::TableType;
pub use datafusion_catalog::cte_worktable;
pub use datafusion_catalog::default_table_source;
pub use datafusion_catalog::stream;
pub use datafusion_catalog::view;
pub use datafusion_datasource::schema_adapter;
pub use datafusion_datasource::source;
pub use datafusion_execution::object_store;
pub use datafusion_physical_expr::create_ordering;
pub use statistics::get_statistics_with_limit;

#[cfg(all(test, feature = "parquet"))]
mod tests {

    use crate::prelude::SessionContext;

    use std::fs;
    use std::sync::Arc;

    use arrow::array::{Int32Array, StringArray};
    use arrow::datatypes::{DataType, Field, Schema, SchemaRef};
    use arrow::record_batch::RecordBatch;
    use datafusion_common::assert_batches_sorted_eq;
    use datafusion_datasource::file_scan_config::FileScanConfig;
    use datafusion_datasource::schema_adapter::{
        DefaultSchemaAdapterFactory, SchemaAdapter, SchemaAdapterFactory, SchemaMapper,
    };
    use datafusion_datasource::PartitionedFile;
    use datafusion_datasource_parquet::source::ParquetSource;

    use datafusion_common::record_batch;

    use ::object_store::path::Path;
    use ::object_store::ObjectMeta;
    use datafusion_physical_plan::collect;
    use tempfile::TempDir;

    #[tokio::test]
    async fn can_override_schema_adapter() {
        // Test shows that SchemaAdapter can add a column that doesn't existing in the
        // record batches returned from parquet.  This can be useful for schema evolution
        // where older files may not have all columns.

        use datafusion_execution::object_store::ObjectStoreUrl;
        let tmp_dir = TempDir::new().unwrap();
        let table_dir = tmp_dir.path().join("parquet_test");
        fs::DirBuilder::new().create(table_dir.as_path()).unwrap();
        let f1 = Field::new("id", DataType::Int32, true);

        let file_schema = Arc::new(Schema::new(vec![f1.clone()]));
        let filename = "part.parquet".to_string();
        let path = table_dir.as_path().join(filename.clone());
        let file = fs::File::create(path.clone()).unwrap();
        let mut writer =
            parquet::arrow::ArrowWriter::try_new(file, file_schema.clone(), None)
                .unwrap();

        let ids = Arc::new(Int32Array::from(vec![1i32]));
        let rec_batch = RecordBatch::try_new(file_schema.clone(), vec![ids]).unwrap();

        writer.write(&rec_batch).unwrap();
        writer.close().unwrap();

        let location = Path::parse(path.to_str().unwrap()).unwrap();
        let metadata = fs::metadata(path.as_path()).expect("Local file metadata");
        let meta = ObjectMeta {
            location,
            last_modified: metadata.modified().map(chrono::DateTime::from).unwrap(),
            size: metadata.len() as usize,
            e_tag: None,
            version: None,
        };

        let partitioned_file = PartitionedFile {
            object_meta: meta,
            partition_values: vec![],
            range: None,
            statistics: None,
            extensions: None,
            metadata_size_hint: None,
        };

        let f1 = Field::new("id", DataType::Int32, true);
        let f2 = Field::new("extra_column", DataType::Utf8, true);

        let schema = Arc::new(Schema::new(vec![f1.clone(), f2.clone()]));
        let source = Arc::new(
            ParquetSource::default()
                .with_schema_adapter_factory(Arc::new(TestSchemaAdapterFactory {})),
        );
        let base_conf =
            FileScanConfig::new(ObjectStoreUrl::local_filesystem(), schema, source)
                .with_file(partitioned_file);

        let parquet_exec = base_conf.build();

        let session_ctx = SessionContext::new();
        let task_ctx = session_ctx.task_ctx();
        let read = collect(parquet_exec, task_ctx).await.unwrap();

        let expected = [
            "+----+--------------+",
            "| id | extra_column |",
            "+----+--------------+",
            "| 1  | foo          |",
            "+----+--------------+",
        ];

        assert_batches_sorted_eq!(expected, &read);
    }

    #[test]
    fn default_schema_adapter() {
        let table_schema = Schema::new(vec![
            Field::new("a", DataType::Int32, true),
            Field::new("b", DataType::Utf8, true),
        ]);

        // file has a subset of the table schema fields and different type
        let file_schema = Schema::new(vec![
            Field::new("c", DataType::Float64, true), // not in table schema
            Field::new("b", DataType::Float64, true),
        ]);

        let adapter = DefaultSchemaAdapterFactory::from_schema(Arc::new(table_schema));
        let (mapper, indices) = adapter.map_schema(&file_schema).unwrap();
        assert_eq!(indices, vec![1]);

        let file_batch = record_batch!(("b", Float64, vec![1.0, 2.0])).unwrap();

        let mapped_batch = mapper.map_batch(file_batch).unwrap();

        // the mapped batch has the correct schema and the "b" column has been cast to Utf8
        let expected_batch = record_batch!(
            ("a", Int32, vec![None, None]), // missing column filled with nulls
            ("b", Utf8, vec!["1.0", "2.0"])  // b was cast to string and order was changed
        )
        .unwrap();
        assert_eq!(mapped_batch, expected_batch);
    }

    #[test]
    fn default_schema_adapter_non_nullable_columns() {
        let table_schema = Schema::new(vec![
            Field::new("a", DataType::Int32, false), // "a"" is declared non nullable
            Field::new("b", DataType::Utf8, true),
        ]);
        let file_schema = Schema::new(vec![
            // since file doesn't have "a" it will be filled with nulls
            Field::new("b", DataType::Float64, true),
        ]);

        let adapter = DefaultSchemaAdapterFactory::from_schema(Arc::new(table_schema));
        let (mapper, indices) = adapter.map_schema(&file_schema).unwrap();
        assert_eq!(indices, vec![0]);

        let file_batch = record_batch!(("b", Float64, vec![1.0, 2.0])).unwrap();

        // Mapping fails because it tries to fill in a non-nullable column with nulls
        let err = mapper.map_batch(file_batch).unwrap_err().to_string();
        assert!(err.contains("Invalid argument error: Column 'a' is declared as non-nullable but contains null values"), "{err}");
    }

    #[derive(Debug)]
    struct TestSchemaAdapterFactory;

    impl SchemaAdapterFactory for TestSchemaAdapterFactory {
        fn create(
            &self,
            projected_table_schema: SchemaRef,
            _table_schema: SchemaRef,
        ) -> Box<dyn SchemaAdapter> {
            Box::new(TestSchemaAdapter {
                table_schema: projected_table_schema,
            })
        }
    }

    struct TestSchemaAdapter {
        /// Schema for the table
        table_schema: SchemaRef,
    }

    impl SchemaAdapter for TestSchemaAdapter {
        fn map_column_index(&self, index: usize, file_schema: &Schema) -> Option<usize> {
            let field = self.table_schema.field(index);
            Some(file_schema.fields.find(field.name())?.0)
        }

        fn map_schema(
            &self,
            file_schema: &Schema,
        ) -> datafusion_common::Result<(Arc<dyn SchemaMapper>, Vec<usize>)> {
            let mut projection = Vec::with_capacity(file_schema.fields().len());

            for (file_idx, file_field) in file_schema.fields.iter().enumerate() {
                if self.table_schema.fields().find(file_field.name()).is_some() {
                    projection.push(file_idx);
                }
            }

            Ok((Arc::new(TestSchemaMapping {}), projection))
        }
    }

    #[derive(Debug)]
    struct TestSchemaMapping {}

    impl SchemaMapper for TestSchemaMapping {
        fn map_batch(
            &self,
            batch: RecordBatch,
        ) -> datafusion_common::Result<RecordBatch> {
            let f1 = Field::new("id", DataType::Int32, true);
            let f2 = Field::new("extra_column", DataType::Utf8, true);

            let schema = Arc::new(Schema::new(vec![f1, f2]));

            let extra_column = Arc::new(StringArray::from(vec!["foo"]));
            let mut new_columns = batch.columns().to_vec();
            new_columns.push(extra_column);

            Ok(RecordBatch::try_new(schema, new_columns).unwrap())
        }
    }
}<|MERGE_RESOLUTION|>--- conflicted
+++ resolved
@@ -28,16 +28,7 @@
 pub mod physical_plan;
 pub mod provider;
 mod statistics;
-<<<<<<< HEAD
-pub mod stream;
-pub mod view;
-
-pub use datafusion_datasource::nested_schema_adapter;
-pub use datafusion_datasource::schema_adapter;
-pub use datafusion_datasource::source;
-=======
 mod view_test;
->>>>>>> 908ca0e6
 
 // backwards compatibility
 pub use self::default_table_source::{
