--- conflicted
+++ resolved
@@ -19,7 +19,7 @@
 use datafusion::common::test_util::batches_to_string;
 use datafusion_catalog::MemTable;
 use datafusion_common::ScalarValue;
-<<<<<<< HEAD
+use insta::assert_snapshot;
 /// Helper functions for aggregate tests with dictionary columns and nulls
 
 /// Creates a dictionary array with null keys
@@ -397,9 +397,6 @@
 
     Ok(results_single)
 }
-=======
-use insta::assert_snapshot;
->>>>>>> 8fb7133a
 
 #[tokio::test]
 async fn csv_query_array_agg_distinct() -> Result<()> {
