// Licensed to the Apache Software Foundation (ASF) under one
// or more contributor license agreements.  See the NOTICE file
// distributed with this work for additional information
// regarding copyright ownership.  The ASF licenses this file
// to you under the Apache License, Version 2.0 (the
// "License"); you may not use this file except in compliance
// with the License.  You may obtain a copy of the License at
//
//   http://www.apache.org/licenses/LICENSE-2.0
//
// Unless required by applicable law or agreed to in writing,
// software distributed under the License is distributed on an
// "AS IS" BASIS, WITHOUT WARRANTIES OR CONDITIONS OF ANY
// KIND, either express or implied.  See the License for the
// specific language governing permissions and limitations
// under the License.

use ahash::RandomState;
use datafusion_common::stats::Precision;
use datafusion_expr::expr::WindowFunction;
use datafusion_functions_aggregate_common::aggregate::count_distinct::BytesViewDistinctCountAccumulator;
use datafusion_macros::user_doc;
use datafusion_physical_expr::expressions;
use std::collections::HashSet;
use std::fmt::Debug;
use std::mem::{size_of, size_of_val};
use std::ops::BitAnd;
use std::sync::Arc;

use arrow::{
    array::{ArrayRef, AsArray},
    compute,
    datatypes::{
        DataType, Date32Type, Date64Type, Decimal128Type, Decimal256Type, Field,
        Float16Type, Float32Type, Float64Type, Int16Type, Int32Type, Int64Type, Int8Type,
        Time32MillisecondType, Time32SecondType, Time64MicrosecondType,
        Time64NanosecondType, TimeUnit, TimestampMicrosecondType,
        TimestampMillisecondType, TimestampNanosecondType, TimestampSecondType,
        UInt16Type, UInt32Type, UInt64Type, UInt8Type,
    },
};

use arrow::datatypes::FieldRef;
use arrow::{
    array::{Array, BooleanArray, Int64Array, PrimitiveArray},
    buffer::BooleanBuffer,
};
use datafusion_common::{
    downcast_value, internal_err, not_impl_err, Result, ScalarValue,
};
use datafusion_expr::function::StateFieldsArgs;
use datafusion_expr::{
    function::AccumulatorArgs, utils::format_state_name, Accumulator, AggregateUDFImpl,
    Documentation, EmitTo, GroupsAccumulator, SetMonotonicity, Signature, Volatility,
};
use datafusion_expr::{
    Expr, ReversedUDAF, StatisticsArgs, TypeSignature, WindowFunctionDefinition,
};
use datafusion_functions_aggregate_common::aggregate::count_distinct::{
    BytesDistinctCountAccumulator, DictionaryCountAccumulator,
    FloatDistinctCountAccumulator, PrimitiveDistinctCountAccumulator,
};
use datafusion_functions_aggregate_common::aggregate::groups_accumulator::accumulate::accumulate_indices;
use datafusion_physical_expr_common::binary_map::OutputType;

use datafusion_common::utils::expr::COUNT_STAR_EXPANSION;
make_udaf_expr_and_func!(
    Count,
    count,
    expr,
    "Count the number of non-null values in the column",
    count_udaf
);

pub fn count_distinct(expr: Expr) -> Expr {
    Expr::AggregateFunction(datafusion_expr::expr::AggregateFunction::new_udf(
        count_udaf(),
        vec![expr],
        true,
        None,
        None,
        None,
    ))
}

/// Creates aggregation to count all rows.
///
/// In SQL this is `SELECT COUNT(*) ... `
///
/// The expression is equivalent to `COUNT(*)`, `COUNT()`, `COUNT(1)`, and is
/// aliased to a column named `"count(*)"` for backward compatibility.
///
/// Example
/// ```
/// # use datafusion_functions_aggregate::count::count_all;
/// # use datafusion_expr::col;
/// // create `count(*)` expression
/// let expr = count_all();
/// assert_eq!(expr.schema_name().to_string(), "count(*)");
/// // if you need to refer to this column, use the `schema_name` function
/// let expr = col(expr.schema_name().to_string());
/// ```
pub fn count_all() -> Expr {
    count(Expr::Literal(COUNT_STAR_EXPANSION, None)).alias("count(*)")
}

/// Creates window aggregation to count all rows.
///
/// In SQL this is `SELECT COUNT(*) OVER (..) ... `
///
/// The expression is equivalent to `COUNT(*)`, `COUNT()`, `COUNT(1)`
///
/// Example
/// ```
/// # use datafusion_functions_aggregate::count::count_all_window;
/// # use datafusion_expr::col;
/// // create `count(*)` OVER ... window function expression
/// let expr = count_all_window();
/// assert_eq!(
///   expr.schema_name().to_string(),
///   "count(Int64(1)) ROWS BETWEEN UNBOUNDED PRECEDING AND UNBOUNDED FOLLOWING"
/// );
/// // if you need to refer to this column, use the `schema_name` function
/// let expr = col(expr.schema_name().to_string());
/// ```
pub fn count_all_window() -> Expr {
    Expr::from(WindowFunction::new(
        WindowFunctionDefinition::AggregateUDF(count_udaf()),
        vec![Expr::Literal(COUNT_STAR_EXPANSION, None)],
    ))
}

#[user_doc(
    doc_section(label = "General Functions"),
    description = "Returns the number of non-null values in the specified column. To include null values in the total count, use `count(*)`.",
    syntax_example = "count(expression)",
    sql_example = r#"```sql
> SELECT count(column_name) FROM table_name;
+-----------------------+
| count(column_name)     |
+-----------------------+
| 100                   |
+-----------------------+

> SELECT count(*) FROM table_name;
+------------------+
| count(*)         |
+------------------+
| 120              |
+------------------+
```"#,
    standard_argument(name = "expression",)
)]
pub struct Count {
    signature: Signature,
}

impl Debug for Count {
    fn fmt(&self, f: &mut std::fmt::Formatter) -> std::fmt::Result {
        f.debug_struct("Count")
            .field("name", &self.name())
            .field("signature", &self.signature)
            .finish()
    }
}

impl Default for Count {
    fn default() -> Self {
        Self::new()
    }
}

impl Count {
    pub fn new() -> Self {
        Self {
            signature: Signature::one_of(
                vec![TypeSignature::VariadicAny, TypeSignature::Nullary],
                Volatility::Immutable,
            ),
        }
    }
}
fn get_count_accumulator(data_type: &DataType) -> Box<dyn Accumulator> {
    match data_type {
        // try and use a specialized accumulator if possible, otherwise fall back to generic accumulator
        DataType::Int8 => Box::new(PrimitiveDistinctCountAccumulator::<Int8Type>::new(
            data_type,
        )),
        DataType::Int16 => Box::new(PrimitiveDistinctCountAccumulator::<Int16Type>::new(
            data_type,
        )),
        DataType::Int32 => Box::new(PrimitiveDistinctCountAccumulator::<Int32Type>::new(
            data_type,
        )),
        DataType::Int64 => Box::new(PrimitiveDistinctCountAccumulator::<Int64Type>::new(
            data_type,
        )),
        DataType::UInt8 => Box::new(PrimitiveDistinctCountAccumulator::<UInt8Type>::new(
            data_type,
        )),
        DataType::UInt16 => Box::new(
            PrimitiveDistinctCountAccumulator::<UInt16Type>::new(data_type),
        ),
        DataType::UInt32 => Box::new(
            PrimitiveDistinctCountAccumulator::<UInt32Type>::new(data_type),
        ),
        DataType::UInt64 => Box::new(
            PrimitiveDistinctCountAccumulator::<UInt64Type>::new(data_type),
        ),
        DataType::Decimal128(_, _) => Box::new(PrimitiveDistinctCountAccumulator::<
            Decimal128Type,
        >::new(data_type)),
        DataType::Decimal256(_, _) => Box::new(PrimitiveDistinctCountAccumulator::<
            Decimal256Type,
        >::new(data_type)),

        DataType::Date32 => Box::new(
            PrimitiveDistinctCountAccumulator::<Date32Type>::new(data_type),
        ),
        DataType::Date64 => Box::new(
            PrimitiveDistinctCountAccumulator::<Date64Type>::new(data_type),
        ),
        DataType::Time32(TimeUnit::Millisecond) => Box::new(
            PrimitiveDistinctCountAccumulator::<Time32MillisecondType>::new(data_type),
        ),
        DataType::Time32(TimeUnit::Second) => Box::new(
            PrimitiveDistinctCountAccumulator::<Time32SecondType>::new(data_type),
        ),
        DataType::Time64(TimeUnit::Microsecond) => Box::new(
            PrimitiveDistinctCountAccumulator::<Time64MicrosecondType>::new(data_type),
        ),
        DataType::Time64(TimeUnit::Nanosecond) => Box::new(
            PrimitiveDistinctCountAccumulator::<Time64NanosecondType>::new(data_type),
        ),
        DataType::Timestamp(TimeUnit::Microsecond, _) => Box::new(
            PrimitiveDistinctCountAccumulator::<TimestampMicrosecondType>::new(data_type),
        ),
        DataType::Timestamp(TimeUnit::Millisecond, _) => Box::new(
            PrimitiveDistinctCountAccumulator::<TimestampMillisecondType>::new(data_type),
        ),
        DataType::Timestamp(TimeUnit::Nanosecond, _) => Box::new(
            PrimitiveDistinctCountAccumulator::<TimestampNanosecondType>::new(data_type),
        ),
        DataType::Timestamp(TimeUnit::Second, _) => Box::new(
            PrimitiveDistinctCountAccumulator::<TimestampSecondType>::new(data_type),
        ),

        DataType::Float16 => {
            Box::new(FloatDistinctCountAccumulator::<Float16Type>::new())
        }
        DataType::Float32 => {
            Box::new(FloatDistinctCountAccumulator::<Float32Type>::new())
        }
        DataType::Float64 => {
            Box::new(FloatDistinctCountAccumulator::<Float64Type>::new())
        }

        DataType::Utf8 => {
            Box::new(BytesDistinctCountAccumulator::<i32>::new(OutputType::Utf8))
        }
        DataType::Utf8View => {
            Box::new(BytesViewDistinctCountAccumulator::new(OutputType::Utf8View))
        }
        DataType::LargeUtf8 => {
            Box::new(BytesDistinctCountAccumulator::<i64>::new(OutputType::Utf8))
        }
        DataType::Binary => Box::new(BytesDistinctCountAccumulator::<i32>::new(
            OutputType::Binary,
        )),
        DataType::BinaryView => Box::new(BytesViewDistinctCountAccumulator::new(
            OutputType::BinaryView,
        )),
        DataType::LargeBinary => Box::new(BytesDistinctCountAccumulator::<i64>::new(
            OutputType::Binary,
        )),

        // Use the generic accumulator based on `ScalarValue` for all other types
        _ => Box::new(DistinctCountAccumulator {
            values: HashSet::default(),
            state_data_type: data_type.clone(),
        }),
    }
}

impl AggregateUDFImpl for Count {
    fn as_any(&self) -> &dyn std::any::Any {
        self
    }

    fn name(&self) -> &str {
        "count"
    }

    fn signature(&self) -> &Signature {
        &self.signature
    }

    fn return_type(&self, _arg_types: &[DataType]) -> Result<DataType> {
        Ok(DataType::Int64)
    }

    fn is_nullable(&self) -> bool {
        false
    }

    fn state_fields(&self, args: StateFieldsArgs) -> Result<Vec<FieldRef>> {
        if args.is_distinct {
            let dtype: DataType = match &args.input_fields[0].data_type() {
                DataType::Dictionary(_, values_type) => (**values_type).clone(),
                &dtype => dtype.clone(),
            };

            Ok(vec![Field::new_list(
                format_state_name(args.name, "count distinct"),
                // See COMMENTS.md to understand why nullable is set to true
                Field::new_list_field(dtype, true),
                false,
            )
            .into()])
        } else {
            Ok(vec![Field::new(
                format_state_name(args.name, "count"),
                DataType::Int64,
                false,
            )
            .into()])
        }
    }

    fn accumulator(&self, acc_args: AccumulatorArgs) -> Result<Box<dyn Accumulator>> {
        if !acc_args.is_distinct {
            return Ok(Box::new(CountAccumulator::new()));
        }

        if acc_args.exprs.len() > 1 {
            return not_impl_err!("COUNT DISTINCT with multiple arguments");
        }

        let data_type = &acc_args.exprs[0].data_type(acc_args.schema)?;

        Ok(match data_type {
            DataType::Dictionary(_, values_type) => {
                let inner = get_count_accumulator(values_type);
                Box::new(DictionaryCountAccumulator::new(inner))
            }
            _ => get_count_accumulator(data_type),
        })
    }

    fn groups_accumulator_supported(&self, args: AccumulatorArgs) -> bool {
        // groups accumulator only supports `COUNT(c1)`, not
        // `COUNT(c1, c2)`, etc
        if args.is_distinct {
            return false;
        }
        args.exprs.len() == 1
    }

    fn create_groups_accumulator(
        &self,
        _args: AccumulatorArgs,
    ) -> Result<Box<dyn GroupsAccumulator>> {
        // instantiate specialized accumulator
        Ok(Box::new(CountGroupsAccumulator::new()))
    }

    fn reverse_expr(&self) -> ReversedUDAF {
        ReversedUDAF::Identical
    }

    fn default_value(&self, _data_type: &DataType) -> Result<ScalarValue> {
        Ok(ScalarValue::Int64(Some(0)))
    }

    fn value_from_stats(&self, statistics_args: &StatisticsArgs) -> Option<ScalarValue> {
        if statistics_args.is_distinct {
            return None;
        }
        if let Precision::Exact(num_rows) = statistics_args.statistics.num_rows {
            if statistics_args.exprs.len() == 1 {
                // TODO optimize with exprs other than Column
                if let Some(col_expr) = statistics_args.exprs[0]
                    .as_any()
                    .downcast_ref::<expressions::Column>()
                {
                    let current_val = &statistics_args.statistics.column_statistics
                        [col_expr.index()]
                    .null_count;
                    if let &Precision::Exact(val) = current_val {
                        return Some(ScalarValue::Int64(Some((num_rows - val) as i64)));
                    }
                } else if let Some(lit_expr) = statistics_args.exprs[0]
                    .as_any()
                    .downcast_ref::<expressions::Literal>()
                {
                    if lit_expr.value() == &COUNT_STAR_EXPANSION {
                        return Some(ScalarValue::Int64(Some(num_rows as i64)));
                    }
                }
            }
        }
        None
    }

    fn documentation(&self) -> Option<&Documentation> {
        self.doc()
    }

    fn set_monotonicity(&self, _data_type: &DataType) -> SetMonotonicity {
        // `COUNT` is monotonically increasing as it always increases or stays
        // the same as new values are seen.
        SetMonotonicity::Increasing
    }
}

#[derive(Debug)]
struct CountAccumulator {
    count: i64,
}

impl CountAccumulator {
    /// new count accumulator
    pub fn new() -> Self {
        Self { count: 0 }
    }
}

impl Accumulator for CountAccumulator {
    fn state(&mut self) -> Result<Vec<ScalarValue>> {
        Ok(vec![ScalarValue::Int64(Some(self.count))])
    }

    fn update_batch(&mut self, values: &[ArrayRef]) -> Result<()> {
        let array = &values[0];
        self.count += (array.len() - null_count_for_multiple_cols(values)) as i64;
        Ok(())
    }

    fn retract_batch(&mut self, values: &[ArrayRef]) -> Result<()> {
        let array = &values[0];
        self.count -= (array.len() - null_count_for_multiple_cols(values)) as i64;
        Ok(())
    }

    fn merge_batch(&mut self, states: &[ArrayRef]) -> Result<()> {
        let counts = downcast_value!(states[0], Int64Array);
        let delta = &compute::sum(counts);
        if let Some(d) = delta {
            self.count += *d;
        }
        Ok(())
    }

    fn evaluate(&mut self) -> Result<ScalarValue> {
        Ok(ScalarValue::Int64(Some(self.count)))
    }

    fn supports_retract_batch(&self) -> bool {
        true
    }

    fn size(&self) -> usize {
        size_of_val(self)
    }
}

/// An accumulator to compute the counts of [`PrimitiveArray<T>`].
/// Stores values as native types, and does overflow checking
///
/// Unlike most other accumulators, COUNT never produces NULLs. If no
/// non-null values are seen in any group the output is 0. Thus, this
/// accumulator has no additional null or seen filter tracking.
#[derive(Debug)]
struct CountGroupsAccumulator {
    /// Count per group.
    ///
    /// Note this is an i64 and not a u64 (or usize) because the
    /// output type of count is `DataType::Int64`. Thus by using `i64`
    /// for the counts, the output [`Int64Array`] can be created
    /// without copy.
    counts: Vec<i64>,
}

impl CountGroupsAccumulator {
    pub fn new() -> Self {
        Self { counts: vec![] }
    }
}

impl GroupsAccumulator for CountGroupsAccumulator {
    fn update_batch(
        &mut self,
        values: &[ArrayRef],
        group_indices: &[usize],
        opt_filter: Option<&BooleanArray>,
        total_num_groups: usize,
    ) -> Result<()> {
        assert_eq!(values.len(), 1, "single argument to update_batch");
        let values = &values[0];

        // Add one to each group's counter for each non null, non
        // filtered value
        self.counts.resize(total_num_groups, 0);
        accumulate_indices(
            group_indices,
            values.logical_nulls().as_ref(),
            opt_filter,
            |group_index| {
                self.counts[group_index] += 1;
            },
        );

        Ok(())
    }

    fn merge_batch(
        &mut self,
        values: &[ArrayRef],
        group_indices: &[usize],
        // Since aggregate filter should be applied in partial stage, in final stage there should be no filter
        _opt_filter: Option<&BooleanArray>,
        total_num_groups: usize,
    ) -> Result<()> {
        assert_eq!(values.len(), 1, "one argument to merge_batch");
        // first batch is counts, second is partial sums
        let partial_counts = values[0].as_primitive::<Int64Type>();

        // intermediate counts are always created as non null
        assert_eq!(partial_counts.null_count(), 0);
        let partial_counts = partial_counts.values();

        // Adds the counts with the partial counts
        self.counts.resize(total_num_groups, 0);
        group_indices.iter().zip(partial_counts.iter()).for_each(
            |(&group_index, partial_count)| {
                self.counts[group_index] += partial_count;
            },
        );

        Ok(())
    }

    fn evaluate(&mut self, emit_to: EmitTo) -> Result<ArrayRef> {
        let counts = emit_to.take_needed(&mut self.counts);

        // Count is always non null (null inputs just don't contribute to the overall values)
        let nulls = None;
        let array = PrimitiveArray::<Int64Type>::new(counts.into(), nulls);

        Ok(Arc::new(array))
    }

    // return arrays for counts
    fn state(&mut self, emit_to: EmitTo) -> Result<Vec<ArrayRef>> {
        let counts = emit_to.take_needed(&mut self.counts);
        let counts: PrimitiveArray<Int64Type> = Int64Array::from(counts); // zero copy, no nulls
        Ok(vec![Arc::new(counts) as ArrayRef])
    }

    /// Converts an input batch directly to a state batch
    ///
    /// The state of `COUNT` is always a single Int64Array:
    /// * `1` (for non-null, non filtered values)
    /// * `0` (for null values)
    fn convert_to_state(
        &self,
        values: &[ArrayRef],
        opt_filter: Option<&BooleanArray>,
    ) -> Result<Vec<ArrayRef>> {
        let values = &values[0];

        let state_array = match (values.logical_nulls(), opt_filter) {
            (None, None) => {
                // In case there is no nulls in input and no filter, returning array of 1
                Arc::new(Int64Array::from_value(1, values.len()))
            }
            (Some(nulls), None) => {
                // If there are any nulls in input values -- casting `nulls` (true for values, false for nulls)
                // of input array to Int64
                let nulls = BooleanArray::new(nulls.into_inner(), None);
                compute::cast(&nulls, &DataType::Int64)?
            }
            (None, Some(filter)) => {
                // If there is only filter
                // - applying filter null mask to filter values by bitand filter values and nulls buffers
                //   (using buffers guarantees absence of nulls in result)
                // - casting result of bitand to Int64 array
                let (filter_values, filter_nulls) = filter.clone().into_parts();

                let state_buf = match filter_nulls {
                    Some(filter_nulls) => &filter_values & filter_nulls.inner(),
                    None => filter_values,
                };

                let boolean_state = BooleanArray::new(state_buf, None);
                compute::cast(&boolean_state, &DataType::Int64)?
            }
            (Some(nulls), Some(filter)) => {
                // For both input nulls and filter
                // - applying filter null mask to filter values by bitand filter values and nulls buffers
                //   (using buffers guarantees absence of nulls in result)
                // - applying values null mask to filter buffer by another bitand on filter result and
                //   nulls from input values
                // - casting result to Int64 array
                let (filter_values, filter_nulls) = filter.clone().into_parts();

                let filter_buf = match filter_nulls {
                    Some(filter_nulls) => &filter_values & filter_nulls.inner(),
                    None => filter_values,
                };
                let state_buf = &filter_buf & nulls.inner();

                let boolean_state = BooleanArray::new(state_buf, None);
                compute::cast(&boolean_state, &DataType::Int64)?
            }
        };

        Ok(vec![state_array])
    }

    fn supports_convert_to_state(&self) -> bool {
        true
    }

    fn size(&self) -> usize {
        self.counts.capacity() * size_of::<usize>()
    }
}

/// count null values for multiple columns
/// for each row if one column value is null, then null_count + 1
fn null_count_for_multiple_cols(values: &[ArrayRef]) -> usize {
    if values.len() > 1 {
        let result_bool_buf: Option<BooleanBuffer> = values
            .iter()
            .map(|a| a.logical_nulls())
            .fold(None, |acc, b| match (acc, b) {
                (Some(acc), Some(b)) => Some(acc.bitand(b.inner())),
                (Some(acc), None) => Some(acc),
                (None, Some(b)) => Some(b.into_inner()),
                _ => None,
            });
        result_bool_buf.map_or(0, |b| values[0].len() - b.count_set_bits())
    } else {
        values[0]
            .logical_nulls()
            .map_or(0, |nulls| nulls.null_count())
    }
}

/// General purpose distinct accumulator that works for any DataType by using
/// [`ScalarValue`].
///
/// It stores intermediate results as a `ListArray`
///
/// Note that many types have specialized accumulators that are (much)
/// more efficient such as [`PrimitiveDistinctCountAccumulator`] and
/// [`BytesDistinctCountAccumulator`]
#[derive(Debug)]
struct DistinctCountAccumulator {
    values: HashSet<ScalarValue, RandomState>,
    state_data_type: DataType,
}

impl DistinctCountAccumulator {
    // calculating the size for fixed length values, taking first batch size *
    // number of batches This method is faster than .full_size(), however it is
    // not suitable for variable length values like strings or complex types
    fn fixed_size(&self) -> usize {
        size_of_val(self)
            + (size_of::<ScalarValue>() * self.values.capacity())
            + self
                .values
                .iter()
                .next()
                .map(|vals| ScalarValue::size(vals) - size_of_val(vals))
                .unwrap_or(0)
            + size_of::<DataType>()
    }

    // calculates the size as accurately as possible. Note that calling this
    // method is expensive
    fn full_size(&self) -> usize {
        size_of_val(self)
            + (size_of::<ScalarValue>() * self.values.capacity())
            + self
                .values
                .iter()
                .map(|vals| ScalarValue::size(vals) - size_of_val(vals))
                .sum::<usize>()
            + size_of::<DataType>()
    }
}

impl Accumulator for DistinctCountAccumulator {
    /// Returns the distinct values seen so far as (one element) ListArray.
    fn state(&mut self) -> Result<Vec<ScalarValue>> {
        let scalars = self.values.iter().cloned().collect::<Vec<_>>();
        let arr =
            ScalarValue::new_list_nullable(scalars.as_slice(), &self.state_data_type);
        Ok(vec![ScalarValue::List(arr)])
    }

    fn update_batch(&mut self, values: &[ArrayRef]) -> Result<()> {
        if values.is_empty() {
            return Ok(());
        }

        let arr = &values[0];
        if arr.data_type() == &DataType::Null {
            return Ok(());
        }

        (0..arr.len()).try_for_each(|index| {
            let scalar = ScalarValue::try_from_array(arr, index)?;
            if !scalar.is_null() {
                self.values.insert(scalar);
            }
            Ok(())
        })
    }

    /// Merges multiple sets of distinct values into the current set.
    ///
    /// The input to this function is a `ListArray` with **multiple** rows,
    /// where each row contains the values from a partial aggregate's phase (e.g.
    /// the result of calling `Self::state` on multiple accumulators).
    fn merge_batch(&mut self, states: &[ArrayRef]) -> Result<()> {
        if states.is_empty() {
            return Ok(());
        }
        assert_eq!(states.len(), 1, "array_agg states must be singleton!");
        let array = &states[0];
        let list_array = array.as_list::<i32>();
        for inner_array in list_array.iter() {
            let Some(inner_array) = inner_array else {
                return internal_err!(
                    "Intermediate results of COUNT DISTINCT should always be non null"
                );
            };
            self.update_batch(&[inner_array])?;
        }
        Ok(())
    }

    fn evaluate(&mut self) -> Result<ScalarValue> {
        Ok(ScalarValue::Int64(Some(self.values.len() as i64)))
    }

    fn size(&self) -> usize {
        match &self.state_data_type {
            DataType::Boolean | DataType::Null => self.fixed_size(),
            d if d.is_primitive() => self.fixed_size(),
            _ => self.full_size(),
        }
    }
}

#[cfg(test)]
mod tests {
    use std::sync::Arc;

    use super::*;
<<<<<<< HEAD
    use arrow::{
        array::{DictionaryArray, Int32Array, NullArray, StringArray},
        datatypes::{DataType, Field, Int32Type, Schema},
    };
    use datafusion_expr::function::AccumulatorArgs;
    use datafusion_physical_expr::{expressions::Column, LexOrdering};
    use std::sync::Arc;
=======

    use arrow::array::{Int32Array, NullArray};
    use arrow::datatypes::{DataType, Field, Int32Type, Schema};
    use datafusion_expr::function::AccumulatorArgs;
    use datafusion_physical_expr::expressions::Column;
>>>>>>> 39c100a0

    /// Helper function to create a dictionary array with non-null keys but some null values
    /// Returns a dictionary array where:
    /// - keys are [0, 1, 2, 0, 1] (all non-null)
    /// - values are ["a", null, "c"]
    /// - so the keys reference: "a", null, "c", "a", null
    fn create_dictionary_with_null_values() -> Result<DictionaryArray<Int32Type>> {
        let values = StringArray::from(vec![Some("a"), None, Some("c")]);
        let keys = Int32Array::from(vec![0, 1, 2, 0, 1]); // references "a", null, "c", "a", null
        Ok(DictionaryArray::<Int32Type>::try_new(
            keys,
            Arc::new(values),
        )?)
    }

    #[test]
    fn count_accumulator_nulls() -> Result<()> {
        let mut accumulator = CountAccumulator::new();
        accumulator.update_batch(&[Arc::new(NullArray::new(10))])?;
        assert_eq!(accumulator.evaluate()?, ScalarValue::Int64(Some(0)));
        Ok(())
    }

    #[test]
    fn test_nested_dictionary() -> Result<()> {
        let schema = Arc::new(Schema::new(vec![Field::new(
            "dict_col",
            DataType::Dictionary(
                Box::new(DataType::Int32),
                Box::new(DataType::Dictionary(
                    Box::new(DataType::Int32),
                    Box::new(DataType::Utf8),
                )),
            ),
            true,
        )]));

        // Using Count UDAF's accumulator
        let count = Count::new();
        let expr = Arc::new(Column::new("dict_col", 0));
        let args = AccumulatorArgs {
            schema: &schema,
            exprs: &[expr],
            is_distinct: true,
            name: "count",
            ignore_nulls: false,
            is_reversed: false,
            return_field: Arc::new(Field::new_list_field(DataType::Int64, true)),
            order_bys: &[],
        };

        let inner_dict =
            DictionaryArray::<Int32Type>::from_iter(["a", "b", "c", "d", "a", "b"]);

        let keys = Int32Array::from(vec![0, 1, 2, 0, 3, 1]);
        let dict_of_dict =
            DictionaryArray::<Int32Type>::try_new(keys, Arc::new(inner_dict))?;

        let mut acc = count.accumulator(args)?;
        acc.update_batch(&[Arc::new(dict_of_dict)])?;
        assert_eq!(acc.evaluate()?, ScalarValue::Int64(Some(4)));

        Ok(())
    }

    #[test]
    fn count_distinct_accumulator_dictionary_with_null_values() -> Result<()> {
        let dict_array = create_dictionary_with_null_values()?;

        // The expected behavior is that count_distinct should count only non-null values
        // which in this case are "a" and "c" (appearing as 0 and 2 in keys)
        let mut accumulator = DistinctCountAccumulator {
            values: HashSet::default(),
            state_data_type: dict_array.data_type().clone(),
        };

        accumulator.update_batch(&[Arc::new(dict_array)])?;

        // Should have 2 distinct non-null values ("a" and "c")
        assert_eq!(accumulator.evaluate()?, ScalarValue::Int64(Some(2)));
        Ok(())
    }

    #[test]
    fn count_accumulator_dictionary_with_null_values() -> Result<()> {
        let dict_array = create_dictionary_with_null_values()?;

        // The expected behavior is that count should only count non-null values
        let mut accumulator = CountAccumulator::new();

        accumulator.update_batch(&[Arc::new(dict_array)])?;

        // 5 elements in the array, of which 2 reference null values (the two 1s in the keys)
        // So we should count 3 non-null values
        assert_eq!(accumulator.evaluate()?, ScalarValue::Int64(Some(3)));
        Ok(())
    }

    #[test]
    fn count_distinct_accumulator_dictionary_all_null_values() -> Result<()> {
        // Create a dictionary array that only contains null values
        let dict_values = StringArray::from(vec![None, Some("abc")]);
        let dict_indices = Int32Array::from(vec![0; 5]);
        let dict_array =
            DictionaryArray::<Int32Type>::try_new(dict_indices, Arc::new(dict_values))?;

        let mut accumulator = DistinctCountAccumulator {
            values: HashSet::default(),
            state_data_type: dict_array.data_type().clone(),
        };

        accumulator.update_batch(&[Arc::new(dict_array)])?;

        // All referenced values are null so count(distinct) should be 0
        assert_eq!(accumulator.evaluate()?, ScalarValue::Int64(Some(0)));
        Ok(())
    }
}<|MERGE_RESOLUTION|>--- conflicted
+++ resolved
@@ -761,7 +761,7 @@
     use std::sync::Arc;
 
     use super::*;
-<<<<<<< HEAD
+
     use arrow::{
         array::{DictionaryArray, Int32Array, NullArray, StringArray},
         datatypes::{DataType, Field, Int32Type, Schema},
@@ -769,13 +769,6 @@
     use datafusion_expr::function::AccumulatorArgs;
     use datafusion_physical_expr::{expressions::Column, LexOrdering};
     use std::sync::Arc;
-=======
-
-    use arrow::array::{Int32Array, NullArray};
-    use arrow::datatypes::{DataType, Field, Int32Type, Schema};
-    use datafusion_expr::function::AccumulatorArgs;
-    use datafusion_physical_expr::expressions::Column;
->>>>>>> 39c100a0
 
     /// Helper function to create a dictionary array with non-null keys but some null values
     /// Returns a dictionary array where:
