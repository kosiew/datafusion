--- conflicted
+++ resolved
@@ -22,15 +22,10 @@
 //! can be stored external to a parquet file that maps parquet logical types to arrow types.
 
 use crate::schema_adapter::{
-<<<<<<< HEAD
     create_field_mapping, DefaultSchemaAdapterFactory, SchemaAdapter,
     SchemaAdapterFactory, SchemaMapper, SchemaMapping,
-=======
-    create_field_mapping, SchemaAdapter, SchemaAdapterFactory, SchemaMapper,
->>>>>>> 368774f7
 };
 #[cfg(test)]
-use crate::schema_adapter::DefaultSchemaAdapterFactory;
 use arrow::{
     array::{Array, ArrayRef, StructArray},
     compute::cast,
@@ -39,7 +34,6 @@
 };
 use datafusion_common::{arrow::array::new_null_array, ColumnStatistics, Result};
 use std::sync::Arc;
-
 /// Factory for creating [`NestedStructSchemaAdapter`]
 ///
 /// This factory creates schema adapters that properly handle schema evolution
@@ -78,7 +72,6 @@
             .iter()
             .any(|field| matches!(field.data_type(), Struct(_)))
     }
-
 }
 
 /// A SchemaAdapter that handles schema evolution for nested struct types
@@ -143,7 +136,9 @@
             Arc::new(SchemaMapping::new(
                 Arc::clone(&self.projected_table_schema),
                 field_mappings,
-                Arc::new(|array: &ArrayRef, field: &Field| Ok(adapt_column(array, field)?)),
+                Arc::new(|array: &ArrayRef, field: &Field| {
+                    Ok(adapt_column(array, field)?)
+                }),
             )),
             projection,
         ))
@@ -338,15 +333,14 @@
         );
 
         // Test factory selection logic
-        let adapter: Box<dyn SchemaAdapter> = if
-            NestedStructSchemaAdapterFactory::has_nested_structs(&nested_schema)
-        {
-            NestedStructSchemaAdapterFactory
-                .create(nested_schema.clone(), nested_schema.clone())
-        } else {
-            DefaultSchemaAdapterFactory
-                .create(nested_schema.clone(), nested_schema.clone())
-        };
+        let adapter: Box<dyn SchemaAdapter> =
+            if NestedStructSchemaAdapterFactory::has_nested_structs(&nested_schema) {
+                NestedStructSchemaAdapterFactory
+                    .create(nested_schema.clone(), nested_schema.clone())
+            } else {
+                DefaultSchemaAdapterFactory
+                    .create(nested_schema.clone(), nested_schema.clone())
+            };
 
         assert!(
             adapter.map_schema(&source_schema).is_ok(),
