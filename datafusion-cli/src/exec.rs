--- conflicted
+++ resolved
@@ -235,27 +235,6 @@
     Ok(())
 }
 
-<<<<<<< HEAD
-        let df = match ctx.execute_logical_plan(plan).await {
-            Ok(df) => df,
-            Err(DataFusionError::ObjectStore(err))
-                if matches!(err.as_ref(), object_store::Error::Generic { store, source: _ } if "S3".eq_ignore_ascii_case(store))
-                    && matches!(&statement, Statement::CreateExternalTable(_)) =>
-            {
-                let Generic {
-                    store: _,
-                    source: _,
-                } = err.as_ref()
-                else {
-                    unreachable!()
-                };
-                warn!("S3 region is incorrect, auto-detecting the correct region (this may be slow). Consider updating your region configuration.");
-                let plan = create_plan(ctx, statement, true).await?;
-                ctx.execute_logical_plan(plan).await?
-            }
-            Err(e) => return Err(e),
-        };
-=======
 /// Executor for SQL statements, including special handling for S3 region detection retry logic
 struct StatementExecutor {
     statement: Statement,
@@ -282,7 +261,6 @@
         let (df, adjusted) = self
             .create_and_execute_logical_plan(ctx, print_options)
             .await?;
->>>>>>> 6027adc4
         let physical_plan = df.create_physical_plan().await?;
         let task_ctx = ctx.task_ctx();
         let options = task_ctx.session_config().options();
